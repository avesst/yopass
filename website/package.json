{
  "name": "yopass",
  "version": "0.1.0",
  "private": true,
  "dependencies": {
    "@fortawesome/fontawesome-svg-core": "^1.2.30",
    "@fortawesome/free-solid-svg-icons": "^5.14.0",
    "@fortawesome/react-fontawesome": "^0.1.11",
    "bootstrap": "^4.5.2",
    "clipboard": "^2.0.6",
    "file-saver": "^2.0.2",
    "i18next": "^19.6.3",
    "i18next-http-backend": "^1.0.17",
    "node-sass": "^4.14.1",
    "openpgp": "^4.10.7",
    "react": "^16.13.1",
    "react-dom": "^16.13.1",
    "react-dropzone": "^11.0.2",
    "react-i18next": "^11.7.0",
    "react-router-dom": "^5.2.0",
    "react-scripts": "^3.4.1",
    "reactstrap": "^8.5.1"
  },
  "scripts": {
    "start": "react-scripts start",
    "build": "react-scripts build",
    "test": "react-scripts test --env=jsdom",
    "eject": "react-scripts eject",
    "cypress": "cypress open",
    "cy:run": "cypress run",
    "ci": "start-server-and-test start http://localhost:3000 cy:run"
  },
  "devDependencies": {
    "@testing-library/react": "^10.4.8",
    "@types/clipboard": "^2.0.1",
    "@types/file-saver": "^2.0.1",
    "@types/jest": "^26.0.9",
    "@types/node": "^14.0.27",
    "@types/openpgp": "^4.4.12",
    "@types/react": "^16.9.45",
    "@types/react-dom": "^16.9.8",
    "@types/react-dropzone": "^5.1.0",
    "@types/react-router-dom": "^5.1.5",
<<<<<<< HEAD
    "@types/reactstrap": "^8.4.3",
    "@types/testing-library__react": "^10.2.0",
    "jest-environment-jsdom-sixteen": "^1.0.3",
    "typescript": "^3.9.6"
=======
    "@types/reactstrap": "^8.5.0",
    "@types/testing-library__react": "^10.0.1",
    "cypress": "^4.12.1",
    "cypress-file-upload": "^4.0.7",
    "start-server-and-test": "^1.11.3",
    "typescript": "^3.9.7"
>>>>>>> 74924b08
  },
  "prettier": {
    "singleQuote": true,
    "trailingComma": "all"
  },
  "browserslist": {
    "production": [
      ">0.2%",
      "not dead",
      "not op_mini all"
    ],
    "development": [
      "last 1 chrome version",
      "last 1 firefox version",
      "last 1 safari version"
    ]
  }
}<|MERGE_RESOLUTION|>--- conflicted
+++ resolved
@@ -41,19 +41,13 @@
     "@types/react-dom": "^16.9.8",
     "@types/react-dropzone": "^5.1.0",
     "@types/react-router-dom": "^5.1.5",
-<<<<<<< HEAD
-    "@types/reactstrap": "^8.4.3",
-    "@types/testing-library__react": "^10.2.0",
-    "jest-environment-jsdom-sixteen": "^1.0.3",
-    "typescript": "^3.9.6"
-=======
     "@types/reactstrap": "^8.5.0",
     "@types/testing-library__react": "^10.0.1",
     "cypress": "^4.12.1",
     "cypress-file-upload": "^4.0.7",
+    "jest-environment-jsdom-sixteen": "^1.0.3",
     "start-server-and-test": "^1.11.3",
     "typescript": "^3.9.7"
->>>>>>> 74924b08
   },
   "prettier": {
     "singleQuote": true,
