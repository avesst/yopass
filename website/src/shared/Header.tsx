--- conflicted
+++ resolved
@@ -24,13 +24,15 @@
 }));
 
 export const Header = () => {
-<<<<<<< HEAD
+  const base = process.env.PUBLIC_URL || '';
+  const home = base + '/';
+  const upload = base + '/#/upload';
   const classes = useStyles();
   return (
     <AppBar position="static" className={classes.appBar}>
       <Toolbar>
         <Typography variant="h6" component="div">
-          <Link href="/#/" className={classes.header}>
+          <Link href={home} className={classes.header}>
             Yopass <img width="40" height="40" alt="" src="yopass.svg" />
           </Link>
         </Typography>
@@ -41,7 +43,7 @@
         >
           <Button
             component={RouterLink}
-            to="/upload"
+            to={upload}
             variant="contained"
             color="secondary"
           >
@@ -50,20 +52,5 @@
         </Box>
       </Toolbar>
     </AppBar>
-=======
-  const base = process.env.PUBLIC_URL || '';
-  const home = base + '/';
-  const upload = base + '/#/upload';
-
-  return (
-    <Navbar color="dark" dark={true} expand="md">
-      <NavbarBrand href={home}>
-        Yopass <img width="40" height="40" alt="" src="yopass.svg" />
-      </NavbarBrand>
-      <NavItem>
-        <NavLink href={upload}>Upload</NavLink>
-      </NavItem>
-    </Navbar>
->>>>>>> 03e1861e
   );
 };